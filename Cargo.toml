--- conflicted
+++ resolved
@@ -22,8 +22,4 @@
 mach = "0.3"
 
 [target.'cfg(windows)'.dependencies]
-<<<<<<< HEAD
-winapi = { version = "0.3.9", features = ["winnt", "memoryapi", "minwindef", "processthreadsapi", "wow64apiset", "handleapi"] }
-=======
-winapi = { version = "0.3.9", features = ["winnt", "memoryapi", "minwindef", "processthreadsapi", "tlhelp32", "wow64apiset", "handleapi"] }
->>>>>>> e1567c93
+winapi = { version = "0.3.9", features = ["winnt", "memoryapi", "minwindef", "processthreadsapi", "tlhelp32", "wow64apiset", "handleapi"] }